[package]
name = "pros"
version = "0.7.0"
edition = "2021"
description = "Rust bindings for PROS"
keywords = ["PROS", "Robotics", "bindings"]
categories = ["os", "api-bindings", "no-std", "science::robotics"]
license = "MIT"
repository = "https://github.com/pros-rs/pros-rs"
readme = "../../README.md"
authors = [
    "pros-rs",
    "Gavin Niederman <gavinniederman@gmail.com>",
    "doinkythederp <doinkythederp@icloud.com>",
]
rust-version = "1.75.0"

# See more keys and their definitions at https://doc.rust-lang.org/cargo/reference/manifest.html

[dependencies]
lazy_static = { version = "1.4.0", features = ["spin_no_std"] }
spin = "0.9.8"
pros-sys = { version = "0.6", path = "../pros-sys", features = ["xapi"] }
snafu = { version = "0.8.0", default-features = false, features = [
    "rust_1_61",
    "unstable-core-error",
] }
no_std_io = { version = "0.6.0", features = ["alloc"] }
futures = { version = "0.3.28", default-features = false, features = ["alloc"] }
slab = { version = "0.4.9", default-features = false }
hashbrown = { version = "0.14.1", default-features = true }
async-task = { version = "4.5.0", default-features = false }
waker-fn = "1.1.1"
<<<<<<< HEAD
libc-print = "0.1.22"
smart-leds-trait = { version = "0.3.0", optional = true }
=======
>>>>>>> 4c3aedd6

[target.'cfg(target_arch = "wasm32")'.dependencies]
dlmalloc = { version = "0.2.4", features = ["global"] }<|MERGE_RESOLUTION|>--- conflicted
+++ resolved
@@ -31,11 +31,7 @@
 hashbrown = { version = "0.14.1", default-features = true }
 async-task = { version = "4.5.0", default-features = false }
 waker-fn = "1.1.1"
-<<<<<<< HEAD
-libc-print = "0.1.22"
 smart-leds-trait = { version = "0.3.0", optional = true }
-=======
->>>>>>> 4c3aedd6
 
 [target.'cfg(target_arch = "wasm32")'.dependencies]
 dlmalloc = { version = "0.2.4", features = ["global"] }