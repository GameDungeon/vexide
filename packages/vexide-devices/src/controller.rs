--- conflicted
+++ resolved
@@ -2,8 +2,6 @@
 //!
 //! Controllers are identified by their id, which is either 0 (master) or 1 (partner).
 //! State of a controller can be checked by calling [`Controller::state`] which will return a struct with all of the buttons' and joysticks' state.
-use core::time::Duration;
-
 use alloc::ffi::CString;
 use core::time::Duration;
 
@@ -19,13 +17,9 @@
 };
 
 fn validate_connection(id: ControllerId) -> Result<(), ControllerError> {
-<<<<<<< HEAD
-    if unsafe { vexControllerConnectionStatusGet(id.into()) != V5_ControllerStatus::kV5ControllerOffline } {
-=======
     if unsafe {
         vexControllerConnectionStatusGet(id.into()) != V5_ControllerStatus::kV5ControllerOffline
     } {
->>>>>>> c693fda3
         return Err(ControllerError::Offline);
     }
 
@@ -212,16 +206,12 @@
             .into_raw();
 
         unsafe {
-<<<<<<< HEAD
-            vexControllerTextSet(id.0 as u32, (line + 1) as _, (col + 1) as _, text as *const _);
-=======
             vexControllerTextSet(
                 id.0 as u32,
                 (line + 1) as _,
                 (col + 1) as _,
                 text as *const _,
             );
->>>>>>> c693fda3
         }
 
         // stop rust from leaking the CString
