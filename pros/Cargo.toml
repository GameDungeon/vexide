--- conflicted
+++ resolved
@@ -19,13 +19,9 @@
     "rust_1_61",
 ] }
 no_std_io = { version = "0.6.0", features = ["alloc"] }
-<<<<<<< HEAD
-pros-macros = { version = "0.1.0", path = "../pros-macros" }
 futures = { version = "0.3.28", default-features = false, features = ["alloc"] }
 slab = { version = "0.4.9", default-features = false }
 hashbrown = { version = "0.14.1", default-features = true }
-=======
->>>>>>> 932094af
 
 [features]
 lvgl = ["pros-sys/xapi"]